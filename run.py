--- conflicted
+++ resolved
@@ -16,556 +16,7 @@
     return exporter.export()
 
 
-<<<<<<< HEAD
-if __name__ == "__main__":
-=======
-def get_file_classification(fw_client, file_object, file_modality, export_file_name):
-    """
-    Parse and validate the classification from file_object
-    Args:
-        fw_client (flywheel.Client): an instance of the flywheel client
-        file_object (flywheel.FileEntry): the flywheel file from which to parse
-            classification
-        file_modality (str): modality that has been parsed with get_file_modality
-        export_file_name (str): the name that will be used for file upload
-
-    Returns:
-        dict or None: the parsed classification
-
-    """
-    file_classification = file_object.get("classification", {})
-    if isinstance(file_classification, dict):
-        file_classification = remove_empty_lists_from_dict(file_classification)
-    else:
-        file_classification = None
-    if file_classification:
-
-        if validate_classification(fw_client, file_modality, file_classification, export_file_name):
-
-            log.debug('File %s classification will be set to %s' % (export_file_name, file_classification))
-
-        else:
-            log.error(
-                'Classification %s is invalid. Classification will not be set for file %s' % (
-                    file_classification,
-                    export_file_name
-                )
-            )
-            file_classification = None
-    else:
-        log.debug('File %s has no classification', export_file_name)
-    return file_classification
-
-
-def format_file_metadata_upload_str(fw_client, file_object, export_file_name, new_dicom_header=None):
-    """
-    Parse and format the metadata string to be provided at upload for file_object
-
-    Args:
-        fw_client (flywheel.Client): an instance of the flywheel client
-        file_object (flywheel.FileEntry): the flywheel file from which to parse
-            metadata
-        export_file_name (str): the name that will be used for file upload
-        new_dicom_header (dict): dictionary returned by _export_dicom which may
-            have updates after processing the dicom file
-
-    Returns:
-        str: the metadata string to use at upload
-    """
-    metadata_str = "{}"
-    file_type = file_object.get("type")
-    file_info = file_object.get("info")
-    if file_object.type == "dicom" and new_dicom_header is not None:
-        current_dicom_header = file_info.get("header", {}).get("dicom", {})
-        if current_dicom_header != new_dicom_header:
-            if not isinstance(file_info.get("header"), dict):
-                file_info["header"] = dict()
-            file_info["header"]["dicom"] = new_dicom_header
-    # Parse file modality
-    file_modality = get_file_modality(file_object, export_file_name)
-    # Parse and validate file classification
-    file_classification = get_file_classification(fw_client, file_object, file_modality, export_file_name)
-    # Prepare metadata dictionary
-    metadata_dict = dict()
-    if file_modality:
-        metadata_dict["modality"] = file_modality
-    if file_classification:
-        metadata_dict["classification"] = file_classification
-    if file_type:
-        metadata_dict["type"] = file_type
-    if file_info:
-        metadata_dict["info"] = file_info
-    if metadata_dict:
-        metadata_str = json.dumps(metadata_dict)
-    return metadata_str
-
-
-@backoff.on_exception(backoff.expo, flywheel.rest.ApiException,
-                      max_time=300, giveup=false_if_exc_is_timeout)
-def upload_file_with_metadata(fw_client, origin_file, destination_container, local_file_path, flywheel_dicom_header=None):
-    """
-    Upload the file at local_file_path to destination_container with the metadata from origin_file
-    Args:
-        fw_client (flywheel.Client): an instance of the flywheel client
-        origin_file (flywheel.FileEntry): the fw file that is located at local_file_path
-        destination_container: the container to which to upload the file at local_file_path
-        local_file_path (str): path to the file to upload
-        flywheel_dicom_header (dict): dictionary representing the dicom header metadata
-
-    Returns:
-        flywheel.FileEntry or None: the uploaded file object if upload was successful
-    """
-    export_file_name = os.path.basename(local_file_path)
-    # Parse file metadata
-    log.debug("Parsing metadata for file %s", export_file_name)
-    metadata_str = format_file_metadata_upload_str(fw_client, origin_file, export_file_name, flywheel_dicom_header)
-    # Upload the file to the export_acquisition
-    log.debug("Uploading %s to %s" % (export_file_name, destination_container.label))
-    # Add logic around retrying failed uploads
-    max_attempts = 5
-    attempt = 0
-    exported_file = None
-    while attempt < max_attempts:
-        attempt += 1
-        fw_client.upload_file_to_container(destination_container.id, local_file_path, metadata=metadata_str)
-        # Confirm upload - give as long as 10 seconds to wait for file to appear
-        start_time = time.time()
-        time_passed = 0
-        while time_passed < 10:
-            time_passed = time.time() - start_time
-            destination_container = destination_container.reload()
-            exported_file = destination_container.get_file(export_file_name)
-
-            if exported_file:
-                break
-
-        if exported_file:
-            log.info('Successfully exported: {}'.format(export_file_name))
-            break
-        elif attempt < 5:
-            log.warning('Upload failed for {} - retrying...'.format(export_file_name))
-
-    return exported_file
-
-
-@backoff.on_exception(backoff.expo, flywheel.rest.ApiException,
-                      max_time=300, giveup=false_if_exc_is_timeout)
-def _export_files(fw, acquisition, export_acquisition, session, subject, project, config):
-    """Export acquisition files to the exported acquisiton.
-
-    For each file in the acquisition:
-        1. Download the file
-            a. If the file is a DICOM file, modify the DICOM archives individual files to match
-               the appropriate metadata as exists in Flywheel.
-        2. Upload the file to the export_acquisition
-        3. Modify the file in the export_acquisition to have the same metadata
-
-    """
-
-    # Get the acquisition so that the metadata are all there.
-    acquisition = fw.get_acquisition(acquisition.id)
-
-    for f in acquisition.files:
-        log.info('Exporting %s/%s/%s/%s/%s...' % (project.label,
-                                            subject.label,
-                                            session.label,
-                                            acquisition.label,
-                                            f.name))
-        
-        with tempfile.TemporaryDirectory() as temp_dir:
-            flywheel_dicom_header = None
-            if f.type == 'dicom':
-                upload_file_path, flywheel_dicom_header = _export_dicom(f, temp_dir, acquisition, session, subject, project, config)
-            else:
-                upload_file_path = os.path.join(temp_dir, get_sanitized_filename(f.name))
-                f.download(upload_file_path)
-            export_file_name = os.path.basename(upload_file_path)
-
-            # Upload the file to the export_acquisition
-            exported_file = upload_file_with_metadata(fw, f, export_acquisition, upload_file_path, flywheel_dicom_header)
-            if exported_file is None:
-                raise RuntimeError(f"Failed to export file {export_file_name} to {export_acquisition.label}")
-
-
-@backoff.on_exception(backoff.expo, flywheel.rest.ApiException,
-                      max_time=300, giveup=false_if_exc_is_timeout)
-def ok_to_delete_subject(fw_client, subject_dict, session_dict_list):
-    """
-    Determine whether it is appropriate to delete the subject, based on whether
-        the subject has sessions outside of those created by this gear
-    Args:
-        fw_client (flywheel.Client): an instance of the flywheel client
-        subject_dict (dict): a dictionary that contains key 'id' with a str
-            value equal to a flywheel subject id
-        session_dict_list (list): a list of dicts that contain key 'id' with a
-            str value equal to a flywheel session id
-
-    Returns:
-        bool: whether the subject can safely be deleted
-    """
-
-    session_ids = [sess['id'] for sess in session_dict_list]
-    try:
-        subject_obj = fw_client.get_subject(subject_dict.get('id'))
-
-        for session in subject_obj.sessions.iter():
-            if session.id not in session_ids:
-                return False
-    except flywheel.rest.ApiException as exc:
-        if exc.status in [403, 404]:
-            return False
-        else:
-            raise exc
-    return True
-
-
-@backoff.on_exception(backoff.expo, flywheel.rest.ApiException,
-                      max_time=300, giveup=false_if_exc_is_timeout)
-def _cleanup(fw, creatio):
-    """
-    In the case of a failure, cleanup all containers that were created.
-    """
-
-    acquisitions = [ x for x in creatio if x['container'] == "acquisition" ]
-    if acquisitions:
-        log.info("Deleting {} acquisition containers".format(len(acquisitions)))
-        for a in acquisitions:
-            try:
-                log.debug(a)
-                fw.delete_acquisition(a['id'])
-            except flywheel.rest.ApiException as exc:
-                if exc.status in [502, 504]:
-                    raise exc
-                else:
-                    a_id = a['id']
-                    error_msg = (
-                        'Exception encountered when attempting to delete'
-                        f' acquisition {a_id}.'
-                    )
-                    log.error(error_msg, exc_info=True)
-                    continue
-
-    sessions = [ x for x in creatio if x['container'] == "session" ]
-    if sessions:
-        log.info("Deleting {} session containers".format(len(sessions)))
-        for s in sessions:
-            log.debug(s)
-            try:
-                fw.delete_session(s['id'])
-            except flywheel.rest.ApiException as exc:
-                if exc.status in [502, 504]:
-                    raise exc
-                else:
-                    s_id = s['id']
-                    error_msg = (
-                        'Exception encountered when attempting to delete'
-                        f' session {s_id}.'
-                    )
-                    log.error(error_msg, exc_info=True)
-                    continue
-
-    subjects = [ x for x in creatio if x['container'] == "subject" and x['new'] == True ]
-    if subjects:
-        log.info("Deleting {} subject containers".format(len(subjects)))
-        for s in subjects:
-            if ok_to_delete_subject(fw, s, sessions):
-                log.debug('Deleting subject %s', s.get('id'))
-                try:
-                    fw.delete_subject(s['id'])
-                except flywheel.rest.ApiException as exc:
-                    if exc.status in [502, 504]:
-                        raise exc
-                    else:
-                        s_id = s['id']
-                        error_msg = (
-                            'Exception encountered when attempting to delete'
-                            f' subject {s_id}.'
-                        )
-                        log.error(error_msg, exc_info=True)
-                        continue
-
-
-def main(context):
-
-    fw = context.client
-
-    ########################################################################
-    # Lookup destination projects
-
-    archive_project = {}
-    export_project = {}
-
-    if context.config.get('export_project'):
-        try:
-            export_project = fw.lookup(context.config.get('export_project'))
-            log.info('Export Project: {}'.format(context.config.get('export_project')))
-        except:
-            log.error('%s does not exist' % (context.config.get('export_project')))
-            raise BaseException()
-
-    if context.config.get('archive_project'):
-        try:
-            archive_project = fw.lookup(context.config.get('archive_project'))
-            log.info('Archive Project: {}'.format(context.config.get('archive_project')))
-        except:
-            log.error('Archive project %s could not be found!' % (context.config.get('archive_project')))
-            raise BaseException()
-
-    ## CHECK FOR PROJECT RULES
-    if context.config.get('check_gear_rules'):
-        log.info('Checking for enabled gears on the export_project...')
-        if any([x for x in fw.get_project_rules(export_project.id) if x.disabled != True]):
-            message = "Aborting Session Export: {} has ENABLED GEAR RULES and 'check_gear_rules' == True. If you would like to force the export regardless of enabled gear rules re-run.py the gear with 'check_gear_rules' == False. Warning: Doing so may result in undesired behavior.".format(context.config.get('export_project'))
-            log.error(message)
-            raise BaseException('Session Export Error')
-        else:
-            log.info('No enabled rules were found. Moving on...')
-
-    ########################################################################
-    # Get the session subject and project and check for export/force
-
-    if fw.get_analysis(context.destination['id']).parent['type'] != 'session':
-        log.critical('ONLY SESSION LEVEL EXPORTS ARE SUPPORTED AT THIS TIME!')
-        raise BaseException
-
-    session = fw.get_session(fw.get_analysis(context.destination['id']).parent['id'])
-    subject = fw.get_subject(session.subject.id)
-    project = fw.get_project(session.parents.project)
-
-    exported = True if ('exported' in session.get('tags', [])) else False
-    if exported and context.config.get('force_export') == False:
-        log.warning('Session {}/{} has already been exported and <force_export> = False. Nothing to do!'.format(subject.code, session.label))
-        return
-
-
-    # Track what is being created
-    creatio = []
-    creatio_instance = {
-                        "container": None,
-                        "id": None,
-                        "new": None
-                        }
-    try:
-        ########################################################################
-        # Create the export_data dict
-        export_data = []
-        export_instance = {
-                            "container": "",
-                            "name": "",
-                            "status": "",
-                            "origin_path": "",
-                            "export_path": "",
-                            "archive_path": ""
-                        }
-
-
-        ########################################################################
-        # Create the subject/session container
-
-        # What we want at the end of this is the export session
-        export_session = None
-
-
-        ########################################################################
-        # Create Subject
-        subject_code = subject.code or subject.label
-        sub_export = export_instance.copy()
-        sub_export['container'] = "subject"
-        sub_export['name'] = subject.code
-        sub_export['origin_path'] = '{}/{}/{}'.format(project.group, project.label, subject_code)
-        sub_export['export_path'] = '{}/{}/{}'.format(export_project.group, export_project.label, subject_code)
-        if archive_project:
-            sub_export['archive_path'] = '{}/{}/{}'.format(archive_project.group, archive_project.label, subject_code)
-
-        subj, created = _find_or_create_subject(
-            fw=fw,
-            session=session,
-            project=export_project,
-            subject_code=subject.code
-        )
-        if created:
-            log_str = (
-                f'Created subject {subject_code} in project '
-                f'{export_project.label}'
-            )
-            log.info(log_str)
-            sub_export['status'] = "created"
-            c = creatio_instance.copy()
-            c['container'] = 'subject'
-            c['id'] = subj.id
-            c['new'] = True
-            creatio.append(c)
-
-        else:
-            log_str = (
-                f'Found existing subject {subject_code} in project: '
-                f'{export_project.label}. Using existing container.'
-            )
-            log.info(log_str)
-            sub_export['status'] = "used existing"
-
-        export_data.append(sub_export)
-
-        ########################################################################
-        # Create the export_session
-
-        log.info('CREATING SESSION CONTAINER {} IN {}/{}'.format(session.label, export_project.label, subject.label))
-
-        # Data logging
-        session_export = export_instance.copy()
-        session_export['container'] = "session"
-        session_export['status'] = "created"
-        session_export['name'] = session.label
-        session_export['origin_path'] = '{}/{}/{}/{}'.format(project.group, project.label, subject.code, session.label)
-        session_export['export_path'] = '{}/{}/{}/{}'.format(export_project.group, export_project.label, subject.code, session.label)
-        if archive_project:
-            session_export['archive_path'] = '{}/{}/{}/{}'.format(archive_project.group, archive_project.label, subject.code, session.label)
-        export_data.append(session_export)
-
-        session_keys = ['age',
-                        'info',
-                        'label',
-                        'operator',
-                        'timestamp',
-                        'timezone',
-                        'weight',
-                        'uid'
-                       ]
-        session_metadata = {}
-        for key in session_keys:
-            value = session.get(key)
-            if value:
-                session_metadata[key] = value
-
-        # Add session to the subject
-        export_session = subj.add_session(session_metadata)
-
-        c = creatio_instance.copy()
-        c['container'] = 'session'
-        c['id'] = export_session.id
-        c['new'] = True
-        creatio.append(c)
-
-        for tag in session.tags:
-            export_session.add_tag(tag)
-
-        # Copy over files from old session to new session
-        if context.config['export_session_attachments']:
-            _copy_files_from_session(fw, session, export_session)
-            
-
-        ########################################################################
-        # For each acquisition, create the export_acquisition, upload and modify the files
-
-        num_acq = len(session.acquisitions())
-        log.info('EXPORTING {} ACQUISITIONS...'.format(num_acq))
-        acq_count = 0
-        if len(session.acquisitions()) == 0:
-            log.warning('NO ACQUISITIONS FOUND ON THE SESSION! Resulting session will have no acquisitions.')
-
-        for acq in session.acquisitions():
-            # Reload the acquisition to fully populate the info
-            acq = acq.reload()
-            # Data logging
-            acquisition_export = export_instance.copy()
-            acquisition_export['container'] = "acquisition"
-            acquisition_export['status'] = "created"
-            acquisition_export['name'] = acq.label
-            acquisition_export['origin_path'] = '{}/{}/{}/{}/{}'.format(project.group, project.label, subject.code, session.label, acq.label)
-            acquisition_export['export_path'] = '{}/{}/{}/{}/{}'.format(export_project.group, export_project.label, subject.code, session.label, acq.label)
-            if archive_project:
-                acquisition_export['archive_path'] = '{}/{}/{}/{}/{}'.format(archive_project.group, archive_project.label, subject.code, session.label, acq.label)
-            export_data.append(acquisition_export)
-
-            acq_count +=1
-            log.info('ACQUISITION {}/{}'.format(acq_count, num_acq))
-            log.info('CREATING ACQUISITION CONTAINER: [label=%s]' % (acq.label))
-            acquisition_keys = ['info',
-                                'label',
-                                'timestamp',
-                                'timezone',
-                                'uid'
-                               ]
-            acquisition_metadata = {}
-            for key in acquisition_keys:
-                value = acq.get(key)
-                if value:
-                    acquisition_metadata[key] = value
-
-            # Add acquisition to the session
-            export_acquisition = export_session.add_acquisition(acquisition_metadata)
-
-            c = creatio_instance.copy()
-            c['container'] = 'acquisition'
-            c['id'] = export_acquisition.id
-            c['new'] = True
-            creatio.append(c)
-
-            for tag in acq.tags:
-                export_acquisition.add_tag(tag)
-
-            # Export the individual files in each acquisition
-            log.info('Exporting files to %s...' % (export_acquisition.label))
-            _export_files(fw, acq, export_acquisition, session, subject, project, context.config)
-
-        log.info('All acquisitions exported.')
-        if 'EXPORTED' not in session.get('tags', []):
-            log.info('Adding "EXPORTED" tag to {}.'.format(session.label))
-            session.add_tag('EXPORTED')
-
-
-        ########################################################################
-        # Optionally move the session to the archive_project or tag the session as exported
-
-        if archive_project:
-            log.info('ARCHIVING SESSION TO PROJECT: {}'.format(archive_project.label))
-            _archive_session(fw, session, archive_project)
-
-
-        ########################################################################
-        # Generate export log
-        
-        file_name = '{}-{}_export_log.csv'.format(subject.code, session.label)
-        safe_file_name = get_sanitized_filename(file_name)
-        
-        export_log = os.path.join(context.output_dir, safe_file_name)
-        log.info('Generating export log: {}'.format(export_log))
-        with open(export_log, 'w') as lf:
-            csvwriter = csv.writer(lf, delimiter=',',
-                                    quotechar='"', quoting=csv.QUOTE_MINIMAL)
-            csvwriter.writerow(['Container', 'Name', 'Status', 'Origin Path', 'Export Path', 'Archive Path'])
-            for e in export_data:
-                csvwriter.writerow([e['container'], e['name'], e['status'], e['origin_path'], e['export_path'], e['archive_path']])
-    except Exception:
-        # Something failed - so we cleanup the session
-        log.exception('ERRORS DETECTED!')
-        if context.config.get('cleanup'):
-            log.info('CLEANING UP...')
-            _cleanup(fw, creatio)
-        os._exit(1)
-
-
-def get_patientsex_from_subject(subject):
-    """
-    transforms flywheel subject.sex into a string valid for the PatientSex
-        DICOM header tag
-    Args:
-        subject (flywheel.Subject): a flywheel subject container object
-
-    Returns:
-        str: empty string (''), 'M', 'F', or 'O'
-
-    """
-    if subject.sex in ['male', 'female', 'other']:
-        patientsex = subject.sex[0].upper()
-        return patientsex
-    else:
-        return ''
-###############################################################################
-
-
 if __name__ == '__main__':
->>>>>>> 3ce1a799
     # with flywheel.GearContext() as context:
     with flywheel.GearContext() as context:
         if context.config.get("log_debug"):
