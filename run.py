#!/usr/bin/env python

import csv
import json
import logging
import os
import pprint
import re
import sys
import time
import zipfile
<<<<<<< HEAD
from pprint import pprint as pp

import flywheel
import pydicom

from dicom_metadata import compare_dicom_headers, dicom_header_extract
from util import ensure_filename_safety, quote_numeric_string
=======
import pydicom
import logging
import tempfile
from pathlib import Path
from pprint import pprint as pp

import flywheel

from dicom_metadata import dicom_header_extract
from util import quote_numeric_string, ensure_filename_safety
>>>>>>> 8e21ce3a

logging.basicConfig()
log = logging.getLogger('[GRP 9]:')
log.setLevel(logging.INFO)


###############################################################################
# LOCAL FUNCTION DEFINITIONS

def _find_or_create_subject(fw, session, project, subject_code):
    # Try to find if a subject with that code already exists in the project
    query_code = quote_numeric_string(subject_code)
    subject = fw.subjects.find_first(filter='project={},code={}'.format(project.id, query_code))
    if not subject:
        # If the subject does not exist in the project, make one with the same metadata
        old_subject = session.subject
        new_subject = flywheel.Subject(project=project.id,
                                       firstname=old_subject.firstname,
                                       code=subject_code,
                                       lastname=old_subject.lastname,
                                       sex=old_subject.sex,
                                       cohort=old_subject.cohort,
                                       ethnicity=old_subject.ethnicity,
                                       race=old_subject.race,
                                       species=old_subject.species,
                                       strain=old_subject.strain,
                                       files=old_subject.files)

        # Attempt to create the subject. This may fail as a batch-run.py could
        # result in the subject having been created already, thus we try/except
        # and look for the subject again.
        try:
            response = fw.add_subject(new_subject)
            subject = fw.get_subject(response)
        except flywheel.ApiException as e:
            log.warning('Could not generate subject: {} -- {}'.format(e.status, e.reason))
            log.info('Attempting to find subject...')
            time.sleep(2)
            subject = fw.subjects.find_first(filter='project={},code={}'.format(project.id, query_code))
            if subject:
               log.info('... found subject {}'.format(subject.code))
            else:
               raise

    return subject


def _archive_session(fw, session, archive_project):
    """Move session to archive project

        'session_id', help='the id of the session to move'
        'archive_project', help='the label of the project to move the subject to'
    """

    subject = _find_or_create_subject(fw, session, archive_project, session.subject.code)

    # Move_session_to_subject (archive)
    session.update({'subject': {'_id': subject.id}})


def _create_archive(content_dir, arcname, file_list, zipfilepath=None):
    """Create zip archive from content_dir"""
    if not zipfilepath:
        zipfilepath = content_dir + '.zip'
    with zipfile.ZipFile(zipfilepath, 'w', zipfile.ZIP_DEFLATED, allowZip64=True) as zf:
        zf.write(content_dir, arcname)
        for fn in file_list:
            zf.write(os.path.join(content_dir, fn), os.path.join(os.path.basename(arcname), fn))
    return zipfilepath


def _extract_archive(zip_file_path, extract_location):
    """Extract zipfile to <zip_file_path> and return the path to the directory containing the dicoms,
    which should be the zipfile name without the zip extension."""
    import zipfile

    with zipfile.ZipFile(zip_file_path) as ZF:

        extract_dest = os.path.join(extract_location, os.path.basename(zip_file_path).split('.zip')[0])
        if not os.path.isdir(extract_dest):
            log.debug('Creating extract directory: {}'.format(extract_dest))
            os.mkdir(extract_dest)
        log.debug('Extracting {} archive to: {}'.format(zip_file_path, extract_dest))
        ZF.extractall(extract_dest)
    return extract_dest


def _retrieve_path_list(file_path):
    """ For a given DICOM archive, check to see if it's a zip file.  If it is zip, extract the
        archive, and return a list of all the files in the archive.  If it's not a zip,
        simply return the file. returns a tuple with a list of fille paths and a boolean to indicate
        if the file was a zip or not.
        
 
        
        RETURNS: tuple ( [<file_paths>], is_zip )
        
    """
    file_path = Path(file_path)
    
    if zipfile.is_zipfile(file_path):
        zf = zipfile.ZipFile(file_path)
        is_zip = True
        zip_list = zf.namelist()

    else:
        is_zip = False
        zip_list = [file_path.as_posix()]
    
    # Remove any entries from the list that are directories:
    file_list = []
    for f in zip_list:
        if f and f[-1] != '/':
            file_list.append(f)
    
    
    return((file_list, is_zip))
        

def _export_dicom(dicom_file, tmp_dir, acquisition, session, subject, project, config):
    """ For a given DICOM archive, or file(?) update the DICOM header metadata according to the
        metadata in Flywheel.

        RETURNS: <upload_file_path> path to the updated DICOM archive on disk, which will be uploaded.

    """

    update_keys = []

    # Download the dicom archive


    dicom_file_path = os.path.join(tmp_dir, dicom_file.name)
    dicom_file.download(dicom_file_path)
    
    dicom_path_list = _retrieve_path_list(dicom_file_path)
    
    # For the downloaded file, extract the metadata
    local_dicom_header = dicom_header_extract(dicom_file_path)
    if not local_dicom_header:
        log.error('Could not parse DICOM header from %s - file will not be modified prior to upload!')
        return dicom_file_path
    # This is the header from Flywheel, which may have been modified
    if 'header' in dicom_file.info:
        flywheel_dicom_header = dicom_file.info['header']['dicom']
    else:
        log.warning('WARNING: Flywheel DICOM does not have DICOM header at info.header.dicom!')
        if config['map_flywheel_to_dicom']:
            log.warning('WARNING! map_flywheel_to_dicom is True, however there is no DICOM header information in Flywheel. Please run.py GRP-3 (medatadata extraction) to read DICOM header data into Flywheel.')
        return dicom_file_path

    # Check if headers match, if not then update local dicom files to match Flywheel Header
    update_keys = compare_dicom_headers(local_dicom_header, flywheel_dicom_header, update_keys)
    
    # If mapping to flywheel then we do that here
    if config['map_flywheel_to_dicom']:

        log.info('Mapping Flywheel attributes to local DICOMs...')

        # Map Flywheel fields to DICOM fields
        fields_map = {
                "PatientID": subject.get('code',''),
                "SeriesDescription": acquisition.label,
                "PatientAge": '%sY' % str(session.get('age_years')) if session.get('age_years') else None,
                "PatientWeight": session.get('weight',''),
                "PatientSex": session.subject.get('sex', ''),
                "StudyID": session.label # StudyInstanceUID if SIEMENS
             }

        # Check the flywheel_dicom_header for the fields in the map, if they are not there,
        # or they don't match what FW has, then add/modfiy
        for k, val in fields_map.items():
            if k not in flywheel_dicom_header or (k in flywheel_dicom_header and flywheel_dicom_header[k] != val):
                flywheel_dicom_header[k] = val

                # Add this key to the list of keys to be updated from the FW metadata
                if k not in update_keys:
                    update_keys.append(k)

    # If the list of update_keys is empty, then there's nothing to do with the DICOM archive,
    # thus we just return the dicom_file_path and move on with life.
    if not update_keys:
        return dicom_file_path

    # Iterate through the DICOM files and update the values according to the flywheel_dicom_header
    log.info('The following keys will be updated: {}'.format(update_keys))
    upload_file_path = _modify_dicom_archive(dicom_file_path, update_keys, flywheel_dicom_header, 
                                             dicom_path_list, tmp_dir)


    return upload_file_path


def _modify_dicom_archive(dicom_file_path, update_keys, flywheel_dicom_header, dicom_file_list, tmp_dir):
    """Given a dicom archive <dicom_file_path>, iterate through a list of keys <update_keys> and
    modify each file in the archive with the value in the passed in dict <flywheel_dicom_header>

    # TRY to update they keys, log issues.

    """
    import pydicom
    dicom_files, is_zip = dicom_file_list
    # Extract the archive
    if is_zip:
        dicom_base_folder = _extract_archive(dicom_file_path, tmp_dir)
    else:
        dicom_base_folder, base = os.path.split(dicom_file_path)
        
    # Remove the zipfile
    # Still explicitly removing this because we later create a zip archive of the same name
    if os.path.exists(dicom_file_path) and zipfile.is_zipfile(dicom_file_path):
        log.debug('Removing zip file {}'.format(dicom_file_path))
        os.remove(dicom_file_path)

    log.info('Updating {} keys in {} dicom files...'.format(len(update_keys), len(dicom_files)))
    # for df in sorted(dicom_files):
    for df in dicom_files:
        dfp = os.path.join(dicom_base_folder, df)
        log.debug('Reading {}'.format(dfp))
        try:
            dicom = pydicom.read_file(dfp, force=False)
        except:
            log.warning('{} could not be parsed! Attempting to force pydicom to read the file!'.format(df))
            dicom = pydicom.read_file(dfp, force=True)
        log.debug('Modifying: {}'.format(os.path.basename(dfp)))
        for key in update_keys:
            if key in dicom:
                if flywheel_dicom_header.get(key):
                    try:
                        log.debug('key={}, value={}'.format(key, flywheel_dicom_header.get(key)))
                        setattr(dicom, key, flywheel_dicom_header.get(key))
                    except:
                        log.warning('Could not modify DICOM attribute: {}!'.format(key))
                else:
                    log.warning('{} key is empty in Flywheel [{}={}]. DICOM header will remain [{}={}]'.format(key, key, flywheel_dicom_header.get(key), key, dicom.get(key)))
        log.debug('Saving {}'.format(os.path.basename(dfp)))
        try:
            dicom.save_as(dfp)
        except Exception as err:
            log.error('PYDICOM encountered an error when attempting to save {}!: \n{}'.format(dfp, err))
            raise


    # Package up the archive

    if is_zip:
        log.debug('Packaging archive: {}'.format(dicom_base_folder))
        modified_dicom_file_path = _create_archive(dicom_base_folder,
                                                   os.path.basename(dicom_base_folder),
                                                   dicom_files)
    else:
        modified_dicom_file_path = dicom_file_path

    return modified_dicom_file_path


def _export_files(fw, acquisition, export_acquisition, session, subject, project, config):
    """Export acquisition files to the exported acquisiton.

    For each file in the acquisition:
        1. Download the file
            a. If the file is a DICOM file, modify the DICOM archives individual files to match
               the appropriate metadata as exists in Flywheel.
        2. Upload the file to the export_acquisition
        3. Modify the file in the export_acquisition to have the same metadata

    """

    # Get the acquisition so that the metadata are all there.
    acquisition = fw.get_acquisition(acquisition.id)

    for f in acquisition.files:
        log.info('Exporting %s/%s/%s/%s/%s...' % (project.label,
                                            subject.label,
                                            session.label,
                                            acquisition.label,
                                            f.name))
        
        with tempfile.TemporaryDirectory() as temp_dir:
            
            if f.type == 'dicom':
                upload_file_path = _export_dicom(f, temp_dir, acquisition, session, subject, project, config)
            else:
                upload_file_path = os.path.join(temp_dir, f.name)
                f.download(upload_file_path)
    
            # Upload the file to the export_acquisition
            log.debug("Uploading %s to %s" % (f.name, export_acquisition.label))
    
            # Add logic around retrying failed uploads
            max_attempts = 5
            attempt = 0
            while attempt < max_attempts:
                attempt +=1
                s = export_acquisition.upload_file(upload_file_path)
                log.info('Upload status = {}'.format(s))
                export_acquisition = fw.get_acquisition(export_acquisition.id)
                file_names = [ x.name for x in export_acquisition.files ]
                log.debug(file_names)
                if os.path.basename(upload_file_path) not in file_names:
                    log.warning('Upload failed for {} - retrying...'.format(os.path.basename(upload_file_path)))
                else:
                    log.info('Successfully exported: {}'.format(os.path.basename(upload_file_path)))
                    break
    
    
            # Update file metadata
            if f.modality:
                log.debug('Updating modality to %s for %s' % (f.modality, f.name))
                export_acquisition.update_file(f.name, modality=f.modality)
            if not f.modality and f.name.endswith('mriqc.qa.html'):
                # Special case - mriqc output files do not have modality set, so
                # we must set the modality prior to the classification to avoid errors.
                export_acquisition.update_file(f.name, modality='MR')
            if f.type:
                log.debug('Updating type to %s for %s' % (f.type, f.name))
                export_acquisition.update_file(f.name, type=f.type)
            if f.classification:
                log.debug('Updating classification to %s for %s' % (f.classification, f.name))
                export_acquisition.update_file_classification(f.name, f.classification)
            if f.info:
                log.debug('Updating info for %s' % (f.name))
                export_acquisition.update_file_info(f.name, f.info)
    
            export_acquisition.reload()


def _cleanup(fw, creatio):
    """
    In the case of a failure, cleanup all containers that were created.
    """

    acquisitions = [ x for x in creatio if x['container'] == "acquisition" ]
    if acquisitions:
        log.info("Deleting {} acquisition containers".format(len(acquisitions)))
        for a in acquisitions:
            log.debug(a)
            fw.delete_acquisition(a['id'])

    sessions = [ x for x in creatio if x['container'] == "session" ]
    if sessions:
        log.info("Deleting {} session containers".format(len(sessions)))
        for s in sessions:
            log.debug(s)
            fw.delete_session(s['id'])

    subjects = [ x for x in creatio if x['container'] == "subject" and x['new'] == True ]
    if subjects:
        log.info("Deleting {} subject containers".format(len(subjects)))
        for s in subjects:
            log.debug(s)
            fw.delete_subject(s['id'])


def main(context):

    fw = context.client

    ########################################################################
    # Lookup destination projects

    archive_project = {}
    export_project = {}

    if context.config.get('export_project'):
        try:
            export_project = fw.lookup(context.config.get('export_project'))
            log.info('Export Project: {}'.format(context.config.get('export_project')))
        except:
            log.error('%s does not exist' % (context.config.get('export_project')))
            raise BaseException()

    if context.config.get('archive_project'):
        try:
            archive_project = fw.lookup(context.config.get('archive_project'))
            log.info('Archive Project: {}'.format(context.config.get('archive_project')))
        except:
            log.error('Archive project %s could not be found!' % (context.config.get('archive_project')))
            raise BaseException()

    ## CHECK FOR PROJECT RULES
    if context.config.get('check_gear_rules'):
        log.info('Checking for enabled gears on the export_project...')
        if any([x for x in fw.get_project_rules(export_project.id) if x.disabled != True]):
            message = "Aborting Session Export: {} has ENABLED GEAR RULES and 'check_gear_rules' == True. If you would like to force the export regardless of enabled gear rules re-run.py the gear with 'check_gear_rules' == False. Warning: Doing so may result in undesired behavior.".format(context.config.get('export_project'))
            log.error(message)
            raise BaseException('Session Export Error')
        else:
            log.info('No enabled rules were found. Moving on...')

    ########################################################################
    # Get the session subject and project and check for export/force

    if fw.get_analysis(context.destination['id']).parent['type'] != 'session':
        log.critical('ONLY SESSION LEVEL EXPORTS ARE SUPPORTED AT THIS TIME!')
        raise BaseException

    session = fw.get_session(fw.get_analysis(context.destination['id']).parent['id'])
    subject = fw.get_subject(session.subject.id)
    project = fw.get_project(session.parents.project)

    exported = True if ('exported' in session.get('tags', [])) else False
    if exported and context.config.get('force_export') == False:
        log.warning('Session {}/{} has already been exported and <force_export> = False. Nothing to do!'.format(subject.code, session.label))
        return


    # Track what is being created
    creatio = []
    creatio_instance = {
                        "container": None,
                        "id": None,
                        "new": None
                        }
    try:
        ########################################################################
        # Create the export_data dict
        export_data = []
        export_instance = {
                            "container": "",
                            "name": "",
                            "status": "",
                            "origin_path": "",
                            "export_path": "",
                            "archive_path": ""
                        }


        ########################################################################
        # Create the subject/session container

        # What we want at the end of this is the export session
        export_session = None

        # Check for subject in a given project

        subj = export_project.subjects.find_first('code=%s' % quote_numeric_string(subject.code))


        ########################################################################
        # Create Subject

        sub_export = export_instance.copy()
        sub_export['container'] = "subject"
        sub_export['name'] = subject.code
        sub_export['origin_path'] = '{}/{}/{}'.format(project.group, project.label, subject.code)
        sub_export['export_path'] = '{}/{}/{}'.format(export_project.group, export_project.label, subject.code)
        if archive_project:
            sub_export['archive_path'] = '{}/{}/{}'.format(archive_project.group, archive_project.label, subject.code)

        if not subj:
            log.info('Subject %s does not exist in project %s.' % (subject.code, export_project.label))
            log.info('CREATING SUBJECT CONTAINER')
            sub_export['status'] = "created"
            subject_keys = ['code',
                            'cohort',
                            'ethnicity',
                            'firstname',
                            'info',
                            'label',
                            'lastname',
                            'race',
                            'sex',
                            'species',
                            'strain',
                            'tags',
                            'type'
                           ]
            subject_metadata = {}
            for key in subject_keys:
                value = subject.get(key)
                if value:
                    subject_metadata[key] = value

            # Attempt to create the subject. This may fail as a batch-run.py could
            # result in the subject having been created already, thus we try/except
            # and look for the subject again.
            try:
                subj = export_project.add_subject(subject_metadata)
                log.info('Created %s in %s' % (subj.code, export_project.label))

                c = creatio_instance.copy()
                c['container'] = 'subject'
                c['id'] = subj.id
                c['new'] = True
                creatio.append(c)
            except flywheel.ApiException as e:
                log.warning('Could not generate subject: {} -- {}'.format(e.status, e.reason))
                log.info('Attempting to find subject...')
                time.sleep(2)
                subj = export_project.subjects.find_first('code=%s' % quote_numeric_string(subject.code))
                if subj:
                    log.info('... found existing subject %s in project: %s. Using existing container.'
                             % (subj.code, export_project.label))
                    sub_export['status'] = "used existing"
                else:
                    raise
        else:
            log.info('Found existing subject %s in project: %s. Using existing container.' % (subj.code, export_project.label))
            sub_export['status'] = "used existing"

        export_data.append(sub_export)

        ########################################################################
        # Create the export_session

        log.info('CREATING SESSION CONTAINER {} IN {}/{}'.format(session.label, export_project.label, subject.label))

        # Data logging
        session_export = export_instance.copy()
        session_export['container'] = "session"
        session_export['status'] = "created"
        session_export['name'] = session.label
        session_export['origin_path'] = '{}/{}/{}/{}'.format(project.group, project.label, subject.code, session.label)
        session_export['export_path'] = '{}/{}/{}/{}'.format(export_project.group, export_project.label, subject.code, session.label)
        if archive_project:
            session_export['archive_path'] = '{}/{}/{}/{}'.format(archive_project.group, archive_project.label, subject.code, session.label)
        export_data.append(session_export)

        session_keys = ['age',
                        'info',
                        'label',
                        'operator',
                        'timestamp',
                        'timezone',
                        'weight',
                        'uid'
                       ]
        session_metadata = {}
        for key in session_keys:
            value = session.get(key)
            if value:
                session_metadata[key] = value

        # Add session to the subject
        export_session = subj.add_session(session_metadata)

        c = creatio_instance.copy()
        c['container'] = 'session'
        c['id'] = export_session.id
        c['new'] = True
        creatio.append(c)

        for tag in session.tags:
            export_session.add_tag(tag)



        ########################################################################
        # For each acquisition, create the export_acquisition, upload and modify the files

        num_acq = len(session.acquisitions())
        log.info('EXPORTING {} ACQUISITIONS...'.format(num_acq))
        acq_count = 0
        if len(session.acquisitions()) == 0:
            log.warning('NO ACQUISITIONS FOUND ON THE SESSION! Resulting session will have no acquisitions.')

        for acq in session.acquisitions():
            # Reload the acquisition to fully populate the info
            acq = acq.reload()
            # Data logging
            acquisition_export = export_instance.copy()
            acquisition_export['container'] = "acquisition"
            acquisition_export['status'] = "created"
            acquisition_export['name'] = acq.label
            acquisition_export['origin_path'] = '{}/{}/{}/{}/{}'.format(project.group, project.label, subject.code, session.label, acq.label)
            acquisition_export['export_path'] = '{}/{}/{}/{}/{}'.format(export_project.group, export_project.label, subject.code, session.label, acq.label)
            if archive_project:
                acquisition_export['archive_path'] = '{}/{}/{}/{}/{}'.format(archive_project.group, archive_project.label, subject.code, session.label, acq.label)
            export_data.append(acquisition_export)

            acq_count +=1
            log.info('ACQUISITION {}/{}'.format(acq_count, num_acq))
            log.info('CREATING ACQUISITION CONTAINER: [label=%s]' % (acq.label))
            acquisition_keys = ['info',
                                'label',
                                'timestamp',
                                'timezone',
                                'uid'
                               ]
            acquisition_metadata = {}
            for key in acquisition_keys:
                value = acq.get(key)
                if value:
                    acquisition_metadata[key] = value

            # Add acquisition to the session
            export_acquisition = export_session.add_acquisition(acquisition_metadata)

            c = creatio_instance.copy()
            c['container'] = 'acquisition'
            c['id'] = export_acquisition.id
            c['new'] = True
            creatio.append(c)

            for tag in acq.tags:
                export_acquisition.add_tag(tag)

            # Export the individual files in each acquisition
            log.info('Exporting files to %s...' % (export_acquisition.label))
            _export_files(fw, acq, export_acquisition, session, subject, project, context.config)

        log.info('All acquisitions exported.')
        if 'EXPORTED' not in session.get('tags', []):
            log.info('Adding "EXPORTED" tag to {}.'.format(session.label))
            session.add_tag('EXPORTED')


        ########################################################################
        # Optionally move the session to the archive_project or tag the session as exported

        if archive_project:
            log.info('ARCHIVING SESSION TO PROJECT: {}'.format(archive_project.label))
            _archive_session(fw, session, archive_project)


        ########################################################################
        # Generate export log
        
        file_name = '{}-{}_export_log.csv'.format(subject.code, session.label)
        safe_file_name = ensure_filename_safety(file_name)
        
        export_log = os.path.join(context.output_dir, safe_file_name)
        log.info('Generating export log: {}'.format(export_log))
        with open(export_log, 'w') as lf:
            csvwriter = csv.writer(lf, delimiter=',',
                                    quotechar='"', quoting=csv.QUOTE_MINIMAL)
            csvwriter.writerow(['Container', 'Name', 'Status', 'Origin Path', 'Export Path', 'Archive Path'])
            for e in export_data:
                csvwriter.writerow([e['container'], e['name'], e['status'], e['origin_path'], e['export_path'], e['archive_path']])
    except Exception:
        # Something failed - so we cleanup the session
        log.exception('ERRORS DETECTED!')
        if context.config.get('cleanup'):
            log.info('CLEANING UP...')
            _cleanup(fw, creatio)
        os._exit(1)


###############################################################################

if __name__ == '__main__':
    with flywheel.GearContext() as context:
        if context.config.get('log_debug'):
            log.setLevel(logging.DEBUG)
        log.info('{}'.format(context.config))
        main(context)
        log.info('DONE!')
        os._exit(0)<|MERGE_RESOLUTION|>--- conflicted
+++ resolved
@@ -7,9 +7,11 @@
 import pprint
 import re
 import sys
+import tempfile
 import time
 import zipfile
-<<<<<<< HEAD
+
+from pathlib import Path
 from pprint import pprint as pp
 
 import flywheel
@@ -17,18 +19,6 @@
 
 from dicom_metadata import compare_dicom_headers, dicom_header_extract
 from util import ensure_filename_safety, quote_numeric_string
-=======
-import pydicom
-import logging
-import tempfile
-from pathlib import Path
-from pprint import pprint as pp
-
-import flywheel
-
-from dicom_metadata import dicom_header_extract
-from util import quote_numeric_string, ensure_filename_safety
->>>>>>> 8e21ce3a
 
 logging.basicConfig()
 log = logging.getLogger('[GRP 9]:')
