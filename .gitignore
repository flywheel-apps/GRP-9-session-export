--- conflicted
+++ resolved
@@ -3,9 +3,6 @@
 input/
 output/
 .idea/
-<<<<<<< HEAD
 htmlcov/
 .coverage
-=======
-.DS_Store
->>>>>>> cd78ddaf
+.DS_Store